--- conflicted
+++ resolved
@@ -1018,11 +1018,7 @@
 
 int main()
 {
-<<<<<<< HEAD
-  cout << "\nconfigure could not find the FFTW libraries" << std::endl
-=======
   std::cerr << "\nconfigure could not find the FFTW libraries" << std::endl
->>>>>>> 324ea903
 	    << "needed to run this program." << std::endl << std::endl
 	    << "You need to add them to your CPPFLAGS, CXXFLAGS, LDFLAGS" << std::endl
             << "or run ./configure --with-fftw=<path>" << std::endl << std::endl
