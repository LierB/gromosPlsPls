#include <set>
<<<<<<< HEAD

#include "../args/Arguments.h"
#include "../args/BoundaryParser.h"
#include "../args/GatherParser.h"
#include "../fit/Reference.h"
#include "../gio/InG96.h"
#include "../gcore/System.h"
#include "../gcore/Molecule.h"
#include "../gcore/Box.h"
#include "../gio/Ginstream.h"
#include "../gio/InTopology.h"
#include "../gio/OutG96.h"
#include "../gio/OutG96S.h"
#include "../bound/Boundary.h"
#include "../gmath/Vec.h"

using namespace std;
using namespace gcore;
using namespace gio;
using namespace bound;
using namespace args;
using namespace utils;
=======
#include <string>
>>>>>>> 324ea903

// A class that can take comma-separated identifiers, ranges, or a combination (e.g. 1,4,7-9)
// to parse user input in Integer format for various uses (e.g. selection of energy groups or similar)


namespace utils
{
  class IntegerInputParser: public std::set<int>
  {
  public:
   // Method to add the Integer numbers in a string (e.g. from user input)
   // maxnum is the highest number allowed (smallest is hardcoded to zero)
    void addSpecifier(std::string const s, int maxnum);
  protected:
    void parse(std::string const s, int maxnum);
  };
}<|MERGE_RESOLUTION|>--- conflicted
+++ resolved
@@ -1,30 +1,5 @@
 #include <set>
-<<<<<<< HEAD
-
-#include "../args/Arguments.h"
-#include "../args/BoundaryParser.h"
-#include "../args/GatherParser.h"
-#include "../fit/Reference.h"
-#include "../gio/InG96.h"
-#include "../gcore/System.h"
-#include "../gcore/Molecule.h"
-#include "../gcore/Box.h"
-#include "../gio/Ginstream.h"
-#include "../gio/InTopology.h"
-#include "../gio/OutG96.h"
-#include "../gio/OutG96S.h"
-#include "../bound/Boundary.h"
-#include "../gmath/Vec.h"
-
-using namespace std;
-using namespace gcore;
-using namespace gio;
-using namespace bound;
-using namespace args;
-using namespace utils;
-=======
 #include <string>
->>>>>>> 324ea903
 
 // A class that can take comma-separated identifiers, ranges, or a combination (e.g. 1,4,7-9)
 // to parse user input in Integer format for various uses (e.g. selection of energy groups or similar)
